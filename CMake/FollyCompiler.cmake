--- conflicted
+++ resolved
@@ -1,275 +1,272 @@
-# Some additional configuration options.
-option(MSVC_ENABLE_ALL_WARNINGS "If enabled, pass /Wall to the compiler." ON)
-option(MSVC_ENABLE_CPP_LATEST "If enabled, pass /std:c++latest to the compiler" ON)
-option(MSVC_ENABLE_DEBUG_INLINING "If enabled, enable inlining in the debug configuration. This allows /Zc:inline to be far more effective." OFF)
-option(MSVC_ENABLE_FAST_LINK "If enabled, pass /DEBUG:FASTLINK to the linker. This makes linking faster, but the gtest integration for Visual Studio can't currently handle the .pdbs generated." OFF)
-option(MSVC_ENABLE_LEAN_AND_MEAN_WINDOWS "If enabled, define WIN32_LEAN_AND_MEAN to include a smaller subset of Windows.h" ON)
-option(MSVC_ENABLE_LTCG "If enabled, use Link Time Code Generation for Release builds." OFF)
-option(MSVC_ENABLE_PARALLEL_BUILD "If enabled, build multiple source files in parallel." ON)
-option(MSVC_ENABLE_STATIC_ANALYSIS "If enabled, do more complex static analysis and generate warnings appropriately." OFF)
-option(MSVC_USE_STATIC_RUNTIME "If enabled, build against the static, rather than the dynamic, runtime." OFF)
-
-# Alas, option() doesn't support string values.
-set(MSVC_FAVORED_ARCHITECTURE "blend" CACHE STRING "One of 'blend', 'AMD64', 'INTEL64', or 'ATOM'. This tells the compiler to generate code optimized to run best on the specified architecture.")
-# Add a pretty drop-down selector for these values when using the GUI.
-set_property(
-  CACHE MSVC_FAVORED_ARCHITECTURE
-  PROPERTY STRINGS
-    blend
-    AMD64
-    ATOM
-    INTEL64
-)
-# Validate, and then add the favored architecture.
-if (NOT MSVC_FAVORED_ARCHITECTURE STREQUAL "blend" AND NOT MSVC_FAVORED_ARCHITECTURE STREQUAL "AMD64" AND NOT MSVC_FAVORED_ARCHITECTURE STREQUAL "INTEL64" AND NOT MSVC_FAVORED_ARCHITECTURE STREQUAL "ATOM")
-  message(FATAL_ERROR "MSVC_FAVORED_ARCHITECTURE must be set to one of exactly, 'blend', 'AMD64', 'INTEL64', or 'ATOM'! Got '${MSVC_FAVORED_ARCHITECTURE}' instead!")
-endif()
-
-############################################################
-# We need to adjust a couple of the default option sets.
-############################################################
-
-# If the static runtime is requested, we have to
-# overwrite some of CMake's defaults.
-if (MSVC_USE_STATIC_RUNTIME)
-  foreach(flag_var
-      CMAKE_C_FLAGS CMAKE_C_FLAGS_DEBUG CMAKE_C_FLAGS_RELEASE
-      CMAKE_C_FLAGS_MINSIZEREL CMAKE_C_FLAGS_RELWITHDEBINFO
-      CMAKE_CXX_FLAGS CMAKE_CXX_FLAGS_DEBUG CMAKE_CXX_FLAGS_RELEASE
-      CMAKE_CXX_FLAGS_MINSIZEREL CMAKE_CXX_FLAGS_RELWITHDEBINFO)
-    if (${flag_var} MATCHES "/MD")
-      string(REGEX REPLACE "/MD" "/MT" ${flag_var} "${${flag_var}}")
-    endif()
-  endforeach()
-endif()
-
-# In order for /Zc:inline, which speeds up the build significantly, to work
-# we need to remove the /Ob0 parameter that CMake adds by default, because that
-# would normally disable all inlining.
-foreach(flag_var CMAKE_C_FLAGS_DEBUG CMAKE_CXX_FLAGS_DEBUG)
-  if (${flag_var} MATCHES "/Ob0")
-    string(REGEX REPLACE "/Ob0" "" ${flag_var} "${${flag_var}}")
-  endif()
-endforeach()
-
-# Apply the option set for Folly to the specified target.
-function(apply_folly_compile_options_to_target THETARGET)
-  # The general options passed:
-  target_compile_options(${THETARGET}
-    PUBLIC
-      /EHa # Enable both SEH and C++ Exceptions.
-      /Zc:referenceBinding # Disallow temporaries from binding to non-const lvalue references.
-      /Zc:rvalueCast # Enforce the standard rules for explicit type conversion.
-      /Zc:implicitNoexcept # Enable implicit noexcept specifications where required, such as destructors.
-      /Zc:strictStrings # Don't allow conversion from a string literal to mutable characters.
-      /Zc:threadSafeInit # Enable thread-safe function-local statics initialization.
-      /Zc:throwingNew # Assume operator new throws on failure.
-
-      $<$<BOOL:${MSVC_ENABLE_CPP_LATEST}>:/std:c++latest> # Build in C++ Latest mode if requested.
-
-      # This is only supported by MSVC 2017
-      $<$<BOOL:${MSVC_IS_2017}>:/permissive-> # Be mean, don't allow bad non-standard stuff (C++/CLI, __declspec, etc. are all left intact).
-    PRIVATE
-      /bigobj # Support objects with > 65k sections. Needed due to templates.
-      /favor:${MSVC_FAVORED_ARCHITECTURE} # Architecture to prefer when generating code.
-      /Zc:inline # Have the compiler eliminate unreferenced COMDAT functions and data before emitting the object file.
-
-      $<$<BOOL:${MSVC_ENABLE_ALL_WARNINGS}>:/Wall> # Enable all warnings if requested.
-      $<$<BOOL:${MSVC_ENABLE_PARALLEL_BUILD}>:/MP> # Enable multi-processor compilation if requested.
-      $<$<BOOL:${MSVC_ENABLE_STATIC_ANALYSIS}>:/analyze> # Enable static analysis if requested.
-
-      # Debug builds
-      $<$<CONFIG:DEBUG>:
-        /Gy- # Disable function level linking.
-        /GF- # Disable string pooling.
-
-        $<$<BOOL:${MSVC_ENABLE_DEBUG_INLINING}>:/Ob2> # Add /Ob2 if allowing inlining in debug mode.
-      >
-
-      # Non-debug builds
-      $<$<NOT:$<CONFIG:DEBUG>>:
-        /GF # Enable string pooling. (this is enabled by default by the optimization level, but we enable it here for clarity)
-        /Gw # Optimize global data. (-fdata-sections)
-        /Gy # Enable function level linking. (-ffunction-sections)
-        /Qpar # Enable parallel code generation.
-        /Oi # Enable intrinsic functions.
-        /Ot # Favor fast code.
-
-        $<$<BOOL:${MSVC_ENABLE_LTCG}>:/GL> # Enable link time code generation.
-      >
-  )
-
-  target_compile_options(${THETARGET}
-    PUBLIC
-      /wd4191 # 'type cast' unsafe conversion of function pointers
-      /wd4291 # no matching operator delete found
-      /wd4309 # '=' truncation of constant value
-      /wd4310 # cast truncates constant value
-      /wd4366 # result of unary '&' operator may be unaligned
-      /wd4587 # behavior change; constructor no longer implicitly called
-      /wd4592 # symbol will be dynamically initialized (implementation limitation)
-      /wd4723 # potential divide by 0
-      /wd4724 # potential mod by 0
-      /wd4868 # compiler may not enforce left-to-right evaluation order
-      /wd4996 # user deprecated
-
-      # The warnings that are disabled:
-      /wd4068 # Unknown pragma.
-      /wd4091 # 'typedef' ignored on left of '' when no variable is declared.
-      /wd4146 # Unary minus applied to unsigned type, result still unsigned.
-      /wd4800 # Values being forced to bool, this happens many places, and is a "performance warning".
-
-      # NOTE: glog/logging.h:1116 change to `size_t pcount() const { return size_t(pptr() - pbase()); }`
-      # NOTE: gmock/gmock-spec-builders.h:1177 change to `*static_cast<const Action<F>*>(untyped_actions_[size_t(count - 1)]) :`
-      # NOTE: gmock/gmock-spec-builders.h:1749 change to `const size_t count = untyped_expectations_.size();`
-      # NOTE: gmock/gmock-spec-builders.h:1754 change to `for (size_t i = 0; i < count; i++) {`
-      # NOTE: gtest/gtest-printers.h:173 change to `const internal::BiggestInt kBigInt = internal::BiggestInt(value);`
-      # NOTE: gtest/internal/gtest-internal.h:890 add `GTEST_DISABLE_MSC_WARNINGS_PUSH_(4365)`
-      # NOTE: gtest/internal/gtest-internal.h:894 ass `GTEST_DISABLE_MSC_WARNINGS_POP_()`
-      # NOTE: boost/crc.hpp:578 change to `{ return static_cast<unsigned char>(x ^ rem); }`
-      # NOTE: boost/regex/v4/match_results.hpp:126 change to `return m_subs[size_type(sub)].length();`
-      # NOTE: boost/regex/v4/match_results.hpp:226 change to `return m_subs[size_type(sub)];`
-      # NOTE: boost/date_time/adjust_functors.hpp:67 change to `origDayOfMonth_ = short(ymd.day);`
-      # NOTE: boost/date_time/adjust_functors.hpp:75 change to `wrap_int2 wi(short(ymd.month));`
-      # NOTE: boost/date_time/adjust_functors.hpp:82 change to `day_type resultingEndOfMonthDay(cal_type::end_of_month_day(static_cast<unsigned short>(year), static_cast<unsigned short>(wi.as_int())));`
-      # NOTE: boost/date_time/adjust_functors.hpp:85 change to `return date_type(static_cast<unsigned short>(year), static_cast<unsigned short>(wi.as_int()), resultingEndOfMonthDay) - d;`
-      # NOTE: boost/date_time/adjust_functors.hpp:87 change to `day_type dayOfMonth = static_cast<unsigned short>(origDayOfMonth_);`
-      # NOTE: boost/date_time/adjust_functors.hpp:91 change to `return date_type(static_cast<unsigned short>(year), static_cast<unsigned short>(wi.as_int()), dayOfMonth) - d;`
-      # NOTE: boost/date_time/adjust_functors.hpp:98 change to `origDayOfMonth_ = short(ymd.day);`
-      # NOTE: boost/date_time/adjust_functors.hpp:106 change to `wrap_int2 wi(short(ymd.month));`
-      # NOTE: boost/date_time/adjust_functors.hpp:111 change to `day_type resultingEndOfMonthDay(cal_type::end_of_month_day(static_cast<unsigned short>(year), static_cast<unsigned short>(wi.as_int())));`
-      # NOTE: boost/date_time/adjust_functors.hpp:114 change to `return date_type(static_cast<unsigned short>(year), static_cast<unsigned short>(wi.as_int()), resultingEndOfMonthDay) - d;`
-      # NOTE: boost/date_time/adjust_functors.hpp:116 change to `day_type dayOfMonth = static_cast<unsigned short>(origDayOfMonth_);`
-      # NOTE: boost/date_time/adjust_functors.hpp:120 change to `return date_type(static_cast<unsigned short>(year), static_cast<unsigned short>(wi.as_int()), dayOfMonth) - d;`
-      # NOTE: boost/date_time/gregorian_calendar.ipp:81 change to `unsigned long  d = static_cast<unsigned long>(ymd.day + ((153*m + 2)/5) + 365*y + (y/4) - (y/100) + (y/400) - 32045);`
-      # NOTE: boost/date_time/gregorian/greg_date.hpp:122 change to `unsigned short eom_day =  gregorian_calendar::end_of_month_day(ymd.year, ymd.month);`
-      # NOTE: boost/thread/future.hpp:1050 change to `locks[std::ptrdiff_t(i)]=BOOST_THREAD_MAKE_RV_REF(boost::unique_lock<boost::mutex>(futures[i].future_->mutex));`
-      # NOTE: boost/thread/future.hpp:1063 change to `locks[std::ptrdiff_t(i)].unlock();`
-      # NOTE: boost/thread/win32/basic_recursive_mutex.hpp:47 change to `long const current_thread_id=long(win32::GetCurrentThreadId());`
-      # NOTE: boost/thread/win32/basic_recursive_mutex.hpp:53 change to `long const current_thread_id=long(win32::GetCurrentThreadId());`
-      # NOTE: boost/thread/win32/basic_recursive_mutex.hpp:64 change to `long const current_thread_id=long(win32::GetCurrentThreadId());`
-      # NOTE: boost/thread/win32/basic_recursive_mutex.hpp:78 change to `long const current_thread_id=long(win32::GetCurrentThreadId());`
-      # NOTE: boost/thread/win32/basic_recursive_mutex.hpp:84 change to `long const current_thread_id=long(win32::GetCurrentThreadId());`
-      # NOTE: boost/thread/win32/condition_variable.hpp:79 change to `detail::win32::ReleaseSemaphore(semaphore,long(count_to_release),0);`
-      # NOTE: boost/thread/win32/condition_variable.hpp:84 change to `release(unsigned(detail::interlocked_read_acquire(&waiters)));`
-      # NOTE: boost/algorithm/string/detail/classification.hpp:85 change to `std::size_t Size=std::size_t(::boost::distance(Range));`
-      /wd4018 # Signed/unsigned mismatch.
-      /wd4365 # Signed/unsigned mismatch.
-      /wd4388 # Signed/unsigned mismatch on relative comparison operator.
-      /wd4389 # Signed/unsigned mismatch on equality comparison operator.
-
-      # TODO:
-      /wd4100 # Unreferenced formal parameter.
-      /wd4459 # Declaration of parameter hides global declaration.
-      /wd4505 # Unreferenced local function has been removed.
-      /wd4701 # Potentially uninitialized local variable used.
-      /wd4702 # Unreachable code.
-
-      # These warnings are disabled because we've
-      # enabled all warnings. If all warnings are
-      # not enabled, we still need to disable them
-      # for consuming libs.
-      /wd4061 # Enum value not handled by a case in a switch on an enum. This isn't very helpful because it is produced even if a default statement is present.
-      /wd4127 # Conditional expression is constant.
-      /wd4200 # Non-standard extension, zero sized array.
-      /wd4201 # Non-standard extension used: nameless struct/union.
-      /wd4296 # '<' Expression is always false.
-      /wd4316 # Object allocated on the heap may not be aligned to 128.
-      /wd4324 # Structure was padded due to alignment specifier.
-      /wd4355 # 'this' used in base member initializer list.
-      /wd4371 # Layout of class may have changed due to fixes in packing.
-      /wd4435 # Object layout under /vd2 will change due to virtual base.
-      /wd4514 # Unreferenced inline function has been removed. (caused by /Zc:inline)
-      /wd4548 # Expression before comma has no effect. I wouldn't disable this normally, but malloc.h triggers this warning.
-      /wd4574 # ifdef'd macro was defined to 0.
-      /wd4582 # Constructor is not implicitly called.
-      /wd4583 # Destructor is not implicitly called.
-      /wd4619 # Invalid warning number used in #pragma warning.
-      /wd4623 # Default constructor was implicitly defined as deleted.
-      /wd4625 # Copy constructor was implicitly defined as deleted.
-      /wd4626 # Assignment operator was implicitly defined as deleted.
-      /wd4647 # Behavior change in __is_pod.
-      /wd4668 # Macro was not defined, replacing with 0.
-      /wd4706 # Assignment within conditional expression.
-      /wd4710 # Function was not inlined.
-      /wd4711 # Function was selected for automated inlining.
-      /wd4714 # Function marked as __forceinline not inlined.
-      /wd4820 # Padding added after data member.
-      /wd5026 # Move constructor was implicitly defined as deleted.
-      /wd5027 # Move assignment operator was implicitly defined as deleted.
-      /wd5031 # #pragma warning(pop): likely mismatch, popping warning state pushed in different file. This is needed because of how boost does things.
-
-      # Warnings to treat as errors:
-      /we4099 # Mixed use of struct and class on same type names.
-      /we4129 # Unknown escape sequence. This is usually caused by incorrect escaping.
-      /we4566 # Character cannot be represented in current charset. This is remidied by prefixing string with "u8".
-
-    PRIVATE
-      # Warnings disabled for /analyze
-      $<$<BOOL:${MSVC_ENABLE_STATIC_ANALYSIS}>:
-        /wd6001 # Using uninitialized memory. This is disabled because it is wrong 99% of the time.
-        /wd6011 # Dereferencing potentially NULL pointer.
-        /wd6031 # Return value ignored.
-        /wd6235 # (<non-zero constant> || <expression>) is always a non-zero constant.
-        /wd6237 # (<zero> && <expression>) is always zero. <expression> is never evaluated and may have side effects.
-        /wd6239 # (<non-zero constant> && <expression>) always evaluates to the result of <expression>.
-        /wd6240 # (<expression> && <non-zero constant>) always evaluates to the result of <expression>.
-        /wd6246 # Local declaration hides declaration of same name in outer scope.
-        /wd6248 # Setting a SECURITY_DESCRIPTOR's DACL to NULL will result in an unprotected object. This is done by one of the boost headers.
-        /wd6255 # _alloca indicates failure by raising a stack overflow exception.
-        /wd6262 # Function uses more than x bytes of stack space.
-        /wd6271 # Extra parameter passed to format function. The analysis pass doesn't recognize %j or %z, even though the runtime does.
-        /wd6285 # (<non-zero constant> || <non-zero constant>) is always true.
-        /wd6297 # 32-bit value is shifted then cast to 64-bits. The places this occurs never use more than 32 bits.
-        /wd6308 # Realloc might return null pointer: assigning null pointer to '<name>', which is passed as an argument to 'realloc', will cause the original memory to leak.
-        /wd6326 # Potential comparison of a constant with another constant.
-        /wd6330 # Unsigned/signed mismatch when passed as a parameter.
-        /wd6340 # Mismatch on sign when passed as format string value.
-        /wd6387 # '<value>' could be '0': This does not adhere to the specification for a function.
-        /wd28182 # Dereferencing NULL pointer. '<value>' contains the same NULL value as '<expression>'.
-        /wd28251 # Inconsistent annotation for function. This is because we only annotate the declaration and not the definition.
-        /wd28278 # Function appears with no prototype in scope.
-      >
-  )
-
-  # And the extra defines:
-  target_compile_definitions(${THETARGET}
-    PUBLIC
-<<<<<<< HEAD
-=======
-      NOMINMAX # This is needed because, for some absurd reason, one of the windows headers tries to define "min" and "max" as macros, which messes up most uses of std::numeric_limits.
->>>>>>> 7e04d475
-      _CRT_NONSTDC_NO_WARNINGS # Don't deprecate posix names of functions.
-      _CRT_SECURE_NO_WARNINGS # Don't deprecate the non _s versions of various standard library functions, because safety is for chumps.
-      _SCL_SECURE_NO_WARNINGS # Don't deprecate the non _s versions of various standard library functions, because safety is for chumps.
-      
-      _STL_EXTRA_DISABLED_WARNINGS=4774\ 4987
-
-      $<$<BOOL:${MSVC_ENABLE_CPP_LATEST}>:"_HAS_AUTO_PTR_ETC=1"> # We're building in C++ 17 or greater mode, but certain dependencies (Boost) still have dependencies on unary_function and binary_function, so we have to make sure not to remove them.
-      $<$<BOOL:${MSVC_ENABLE_LEAN_AND_MEAN_WINDOWS}>:"WIN32_LEAN_AND_MEAN"> # Don't include most of Windows.h
-  )
-
-  # Ignore a warning about an object file not defining any symbols,
-  # these are known, and we don't care.
-  set_property(TARGET ${THETARGET} APPEND_STRING PROPERTY STATIC_LIBRARY_FLAGS " /ignore:4221")
-
-  # The options to pass to the linker:
-  set_property(TARGET ${THETARGET} APPEND_STRING PROPERTY LINK_FLAGS_DEBUG " /INCREMENTAL") # Do incremental linking.
-  if (NOT $<TARGET_PROPERTY:${THETARGET},TYPE> STREQUAL "STATIC_LIBRARY")
-    set_property(TARGET ${THETARGET} APPEND_STRING PROPERTY LINK_FLAGS_DEBUG " /OPT:NOREF") # No unreferenced data elimination.
-    set_property(TARGET ${THETARGET} APPEND_STRING PROPERTY LINK_FLAGS_DEBUG " /OPT:NOICF") # No Identical COMDAT folding.
-
-    set_property(TARGET ${THETARGET} APPEND_STRING PROPERTY LINK_FLAGS_RELEASE " /OPT:REF") # Remove unreferenced functions and data.
-    set_property(TARGET ${THETARGET} APPEND_STRING PROPERTY LINK_FLAGS_RELEASE " /OPT:ICF") # Identical COMDAT folding.
-  endif()
-
-  if (MSVC_ENABLE_FAST_LINK)
-    set_property(TARGET ${THETARGET} APPEND_STRING PROPERTY LINK_FLAGS_DEBUG " /DEBUG:FASTLINK") # Generate a partial PDB file that simply references the original object and library files.
-  endif()
-
-  # Add /GL to the compiler, and /LTCG to the linker
-  # if link time code generation is enabled.
-  if (MSVC_ENABLE_LTCG)
-    set_property(TARGET ${THETARGET} APPEND_STRING PROPERTY LINK_FLAGS_RELEASE " /LTCG")
-  endif()
-endfunction()
+# Some additional configuration options.
+option(MSVC_ENABLE_ALL_WARNINGS "If enabled, pass /Wall to the compiler." ON)
+option(MSVC_ENABLE_CPP_LATEST "If enabled, pass /std:c++latest to the compiler" ON)
+option(MSVC_ENABLE_DEBUG_INLINING "If enabled, enable inlining in the debug configuration. This allows /Zc:inline to be far more effective." OFF)
+option(MSVC_ENABLE_FAST_LINK "If enabled, pass /DEBUG:FASTLINK to the linker. This makes linking faster, but the gtest integration for Visual Studio can't currently handle the .pdbs generated." OFF)
+option(MSVC_ENABLE_LEAN_AND_MEAN_WINDOWS "If enabled, define WIN32_LEAN_AND_MEAN to include a smaller subset of Windows.h" ON)
+option(MSVC_ENABLE_LTCG "If enabled, use Link Time Code Generation for Release builds." OFF)
+option(MSVC_ENABLE_PARALLEL_BUILD "If enabled, build multiple source files in parallel." ON)
+option(MSVC_ENABLE_STATIC_ANALYSIS "If enabled, do more complex static analysis and generate warnings appropriately." OFF)
+option(MSVC_USE_STATIC_RUNTIME "If enabled, build against the static, rather than the dynamic, runtime." OFF)
+
+# Alas, option() doesn't support string values.
+set(MSVC_FAVORED_ARCHITECTURE "blend" CACHE STRING "One of 'blend', 'AMD64', 'INTEL64', or 'ATOM'. This tells the compiler to generate code optimized to run best on the specified architecture.")
+# Add a pretty drop-down selector for these values when using the GUI.
+set_property(
+  CACHE MSVC_FAVORED_ARCHITECTURE
+  PROPERTY STRINGS
+    blend
+    AMD64
+    ATOM
+    INTEL64
+)
+# Validate, and then add the favored architecture.
+if (NOT MSVC_FAVORED_ARCHITECTURE STREQUAL "blend" AND NOT MSVC_FAVORED_ARCHITECTURE STREQUAL "AMD64" AND NOT MSVC_FAVORED_ARCHITECTURE STREQUAL "INTEL64" AND NOT MSVC_FAVORED_ARCHITECTURE STREQUAL "ATOM")
+  message(FATAL_ERROR "MSVC_FAVORED_ARCHITECTURE must be set to one of exactly, 'blend', 'AMD64', 'INTEL64', or 'ATOM'! Got '${MSVC_FAVORED_ARCHITECTURE}' instead!")
+endif()
+
+############################################################
+# We need to adjust a couple of the default option sets.
+############################################################
+
+# If the static runtime is requested, we have to
+# overwrite some of CMake's defaults.
+if (MSVC_USE_STATIC_RUNTIME)
+  foreach(flag_var
+      CMAKE_C_FLAGS CMAKE_C_FLAGS_DEBUG CMAKE_C_FLAGS_RELEASE
+      CMAKE_C_FLAGS_MINSIZEREL CMAKE_C_FLAGS_RELWITHDEBINFO
+      CMAKE_CXX_FLAGS CMAKE_CXX_FLAGS_DEBUG CMAKE_CXX_FLAGS_RELEASE
+      CMAKE_CXX_FLAGS_MINSIZEREL CMAKE_CXX_FLAGS_RELWITHDEBINFO)
+    if (${flag_var} MATCHES "/MD")
+      string(REGEX REPLACE "/MD" "/MT" ${flag_var} "${${flag_var}}")
+    endif()
+  endforeach()
+endif()
+
+# In order for /Zc:inline, which speeds up the build significantly, to work
+# we need to remove the /Ob0 parameter that CMake adds by default, because that
+# would normally disable all inlining.
+foreach(flag_var CMAKE_C_FLAGS_DEBUG CMAKE_CXX_FLAGS_DEBUG)
+  if (${flag_var} MATCHES "/Ob0")
+    string(REGEX REPLACE "/Ob0" "" ${flag_var} "${${flag_var}}")
+  endif()
+endforeach()
+
+# Apply the option set for Folly to the specified target.
+function(apply_folly_compile_options_to_target THETARGET)
+  # The general options passed:
+  target_compile_options(${THETARGET}
+    PUBLIC
+      /EHa # Enable both SEH and C++ Exceptions.
+      /Zc:referenceBinding # Disallow temporaries from binding to non-const lvalue references.
+      /Zc:rvalueCast # Enforce the standard rules for explicit type conversion.
+      /Zc:implicitNoexcept # Enable implicit noexcept specifications where required, such as destructors.
+      /Zc:strictStrings # Don't allow conversion from a string literal to mutable characters.
+      /Zc:threadSafeInit # Enable thread-safe function-local statics initialization.
+      /Zc:throwingNew # Assume operator new throws on failure.
+
+      $<$<BOOL:${MSVC_ENABLE_CPP_LATEST}>:/std:c++latest> # Build in C++ Latest mode if requested.
+
+      # This is only supported by MSVC 2017
+      $<$<BOOL:${MSVC_IS_2017}>:/permissive-> # Be mean, don't allow bad non-standard stuff (C++/CLI, __declspec, etc. are all left intact).
+    PRIVATE
+      /bigobj # Support objects with > 65k sections. Needed due to templates.
+      /favor:${MSVC_FAVORED_ARCHITECTURE} # Architecture to prefer when generating code.
+      /Zc:inline # Have the compiler eliminate unreferenced COMDAT functions and data before emitting the object file.
+
+      $<$<BOOL:${MSVC_ENABLE_ALL_WARNINGS}>:/Wall> # Enable all warnings if requested.
+      $<$<BOOL:${MSVC_ENABLE_PARALLEL_BUILD}>:/MP> # Enable multi-processor compilation if requested.
+      $<$<BOOL:${MSVC_ENABLE_STATIC_ANALYSIS}>:/analyze> # Enable static analysis if requested.
+
+      # Debug builds
+      $<$<CONFIG:DEBUG>:
+        /Gy- # Disable function level linking.
+        /GF- # Disable string pooling.
+
+        $<$<BOOL:${MSVC_ENABLE_DEBUG_INLINING}>:/Ob2> # Add /Ob2 if allowing inlining in debug mode.
+      >
+
+      # Non-debug builds
+      $<$<NOT:$<CONFIG:DEBUG>>:
+        /GF # Enable string pooling. (this is enabled by default by the optimization level, but we enable it here for clarity)
+        /Gw # Optimize global data. (-fdata-sections)
+        /Gy # Enable function level linking. (-ffunction-sections)
+        /Qpar # Enable parallel code generation.
+        /Oi # Enable intrinsic functions.
+        /Ot # Favor fast code.
+
+        $<$<BOOL:${MSVC_ENABLE_LTCG}>:/GL> # Enable link time code generation.
+      >
+  )
+
+  target_compile_options(${THETARGET}
+    PUBLIC
+      /wd4191 # 'type cast' unsafe conversion of function pointers
+      /wd4291 # no matching operator delete found
+      /wd4309 # '=' truncation of constant value
+      /wd4310 # cast truncates constant value
+      /wd4366 # result of unary '&' operator may be unaligned
+      /wd4587 # behavior change; constructor no longer implicitly called
+      /wd4592 # symbol will be dynamically initialized (implementation limitation)
+      /wd4723 # potential divide by 0
+      /wd4724 # potential mod by 0
+      /wd4868 # compiler may not enforce left-to-right evaluation order
+      /wd4996 # user deprecated
+
+      # The warnings that are disabled:
+      /wd4068 # Unknown pragma.
+      /wd4091 # 'typedef' ignored on left of '' when no variable is declared.
+      /wd4146 # Unary minus applied to unsigned type, result still unsigned.
+      /wd4800 # Values being forced to bool, this happens many places, and is a "performance warning".
+
+      # NOTE: glog/logging.h:1116 change to `size_t pcount() const { return size_t(pptr() - pbase()); }`
+      # NOTE: gmock/gmock-spec-builders.h:1177 change to `*static_cast<const Action<F>*>(untyped_actions_[size_t(count - 1)]) :`
+      # NOTE: gmock/gmock-spec-builders.h:1749 change to `const size_t count = untyped_expectations_.size();`
+      # NOTE: gmock/gmock-spec-builders.h:1754 change to `for (size_t i = 0; i < count; i++) {`
+      # NOTE: gtest/gtest-printers.h:173 change to `const internal::BiggestInt kBigInt = internal::BiggestInt(value);`
+      # NOTE: gtest/internal/gtest-internal.h:890 add `GTEST_DISABLE_MSC_WARNINGS_PUSH_(4365)`
+      # NOTE: gtest/internal/gtest-internal.h:894 ass `GTEST_DISABLE_MSC_WARNINGS_POP_()`
+      # NOTE: boost/crc.hpp:578 change to `{ return static_cast<unsigned char>(x ^ rem); }`
+      # NOTE: boost/regex/v4/match_results.hpp:126 change to `return m_subs[size_type(sub)].length();`
+      # NOTE: boost/regex/v4/match_results.hpp:226 change to `return m_subs[size_type(sub)];`
+      # NOTE: boost/date_time/adjust_functors.hpp:67 change to `origDayOfMonth_ = short(ymd.day);`
+      # NOTE: boost/date_time/adjust_functors.hpp:75 change to `wrap_int2 wi(short(ymd.month));`
+      # NOTE: boost/date_time/adjust_functors.hpp:82 change to `day_type resultingEndOfMonthDay(cal_type::end_of_month_day(static_cast<unsigned short>(year), static_cast<unsigned short>(wi.as_int())));`
+      # NOTE: boost/date_time/adjust_functors.hpp:85 change to `return date_type(static_cast<unsigned short>(year), static_cast<unsigned short>(wi.as_int()), resultingEndOfMonthDay) - d;`
+      # NOTE: boost/date_time/adjust_functors.hpp:87 change to `day_type dayOfMonth = static_cast<unsigned short>(origDayOfMonth_);`
+      # NOTE: boost/date_time/adjust_functors.hpp:91 change to `return date_type(static_cast<unsigned short>(year), static_cast<unsigned short>(wi.as_int()), dayOfMonth) - d;`
+      # NOTE: boost/date_time/adjust_functors.hpp:98 change to `origDayOfMonth_ = short(ymd.day);`
+      # NOTE: boost/date_time/adjust_functors.hpp:106 change to `wrap_int2 wi(short(ymd.month));`
+      # NOTE: boost/date_time/adjust_functors.hpp:111 change to `day_type resultingEndOfMonthDay(cal_type::end_of_month_day(static_cast<unsigned short>(year), static_cast<unsigned short>(wi.as_int())));`
+      # NOTE: boost/date_time/adjust_functors.hpp:114 change to `return date_type(static_cast<unsigned short>(year), static_cast<unsigned short>(wi.as_int()), resultingEndOfMonthDay) - d;`
+      # NOTE: boost/date_time/adjust_functors.hpp:116 change to `day_type dayOfMonth = static_cast<unsigned short>(origDayOfMonth_);`
+      # NOTE: boost/date_time/adjust_functors.hpp:120 change to `return date_type(static_cast<unsigned short>(year), static_cast<unsigned short>(wi.as_int()), dayOfMonth) - d;`
+      # NOTE: boost/date_time/gregorian_calendar.ipp:81 change to `unsigned long  d = static_cast<unsigned long>(ymd.day + ((153*m + 2)/5) + 365*y + (y/4) - (y/100) + (y/400) - 32045);`
+      # NOTE: boost/date_time/gregorian/greg_date.hpp:122 change to `unsigned short eom_day =  gregorian_calendar::end_of_month_day(ymd.year, ymd.month);`
+      # NOTE: boost/thread/future.hpp:1050 change to `locks[std::ptrdiff_t(i)]=BOOST_THREAD_MAKE_RV_REF(boost::unique_lock<boost::mutex>(futures[i].future_->mutex));`
+      # NOTE: boost/thread/future.hpp:1063 change to `locks[std::ptrdiff_t(i)].unlock();`
+      # NOTE: boost/thread/win32/basic_recursive_mutex.hpp:47 change to `long const current_thread_id=long(win32::GetCurrentThreadId());`
+      # NOTE: boost/thread/win32/basic_recursive_mutex.hpp:53 change to `long const current_thread_id=long(win32::GetCurrentThreadId());`
+      # NOTE: boost/thread/win32/basic_recursive_mutex.hpp:64 change to `long const current_thread_id=long(win32::GetCurrentThreadId());`
+      # NOTE: boost/thread/win32/basic_recursive_mutex.hpp:78 change to `long const current_thread_id=long(win32::GetCurrentThreadId());`
+      # NOTE: boost/thread/win32/basic_recursive_mutex.hpp:84 change to `long const current_thread_id=long(win32::GetCurrentThreadId());`
+      # NOTE: boost/thread/win32/condition_variable.hpp:79 change to `detail::win32::ReleaseSemaphore(semaphore,long(count_to_release),0);`
+      # NOTE: boost/thread/win32/condition_variable.hpp:84 change to `release(unsigned(detail::interlocked_read_acquire(&waiters)));`
+      # NOTE: boost/algorithm/string/detail/classification.hpp:85 change to `std::size_t Size=std::size_t(::boost::distance(Range));`
+      /wd4018 # Signed/unsigned mismatch.
+      /wd4365 # Signed/unsigned mismatch.
+      /wd4388 # Signed/unsigned mismatch on relative comparison operator.
+      /wd4389 # Signed/unsigned mismatch on equality comparison operator.
+
+      # TODO:
+      /wd4100 # Unreferenced formal parameter.
+      /wd4459 # Declaration of parameter hides global declaration.
+      /wd4505 # Unreferenced local function has been removed.
+      /wd4701 # Potentially uninitialized local variable used.
+      /wd4702 # Unreachable code.
+
+      # These warnings are disabled because we've
+      # enabled all warnings. If all warnings are
+      # not enabled, we still need to disable them
+      # for consuming libs.
+      /wd4061 # Enum value not handled by a case in a switch on an enum. This isn't very helpful because it is produced even if a default statement is present.
+      /wd4127 # Conditional expression is constant.
+      /wd4200 # Non-standard extension, zero sized array.
+      /wd4201 # Non-standard extension used: nameless struct/union.
+      /wd4296 # '<' Expression is always false.
+      /wd4316 # Object allocated on the heap may not be aligned to 128.
+      /wd4324 # Structure was padded due to alignment specifier.
+      /wd4355 # 'this' used in base member initializer list.
+      /wd4371 # Layout of class may have changed due to fixes in packing.
+      /wd4435 # Object layout under /vd2 will change due to virtual base.
+      /wd4514 # Unreferenced inline function has been removed. (caused by /Zc:inline)
+      /wd4548 # Expression before comma has no effect. I wouldn't disable this normally, but malloc.h triggers this warning.
+      /wd4574 # ifdef'd macro was defined to 0.
+      /wd4582 # Constructor is not implicitly called.
+      /wd4583 # Destructor is not implicitly called.
+      /wd4619 # Invalid warning number used in #pragma warning.
+      /wd4623 # Default constructor was implicitly defined as deleted.
+      /wd4625 # Copy constructor was implicitly defined as deleted.
+      /wd4626 # Assignment operator was implicitly defined as deleted.
+      /wd4647 # Behavior change in __is_pod.
+      /wd4668 # Macro was not defined, replacing with 0.
+      /wd4706 # Assignment within conditional expression.
+      /wd4710 # Function was not inlined.
+      /wd4711 # Function was selected for automated inlining.
+      /wd4714 # Function marked as __forceinline not inlined.
+      /wd4820 # Padding added after data member.
+      /wd5026 # Move constructor was implicitly defined as deleted.
+      /wd5027 # Move assignment operator was implicitly defined as deleted.
+      /wd5031 # #pragma warning(pop): likely mismatch, popping warning state pushed in different file. This is needed because of how boost does things.
+
+      # Warnings to treat as errors:
+      /we4099 # Mixed use of struct and class on same type names.
+      /we4129 # Unknown escape sequence. This is usually caused by incorrect escaping.
+      /we4566 # Character cannot be represented in current charset. This is remidied by prefixing string with "u8".
+
+    PRIVATE
+      # Warnings disabled for /analyze
+      $<$<BOOL:${MSVC_ENABLE_STATIC_ANALYSIS}>:
+        /wd6001 # Using uninitialized memory. This is disabled because it is wrong 99% of the time.
+        /wd6011 # Dereferencing potentially NULL pointer.
+        /wd6031 # Return value ignored.
+        /wd6235 # (<non-zero constant> || <expression>) is always a non-zero constant.
+        /wd6237 # (<zero> && <expression>) is always zero. <expression> is never evaluated and may have side effects.
+        /wd6239 # (<non-zero constant> && <expression>) always evaluates to the result of <expression>.
+        /wd6240 # (<expression> && <non-zero constant>) always evaluates to the result of <expression>.
+        /wd6246 # Local declaration hides declaration of same name in outer scope.
+        /wd6248 # Setting a SECURITY_DESCRIPTOR's DACL to NULL will result in an unprotected object. This is done by one of the boost headers.
+        /wd6255 # _alloca indicates failure by raising a stack overflow exception.
+        /wd6262 # Function uses more than x bytes of stack space.
+        /wd6271 # Extra parameter passed to format function. The analysis pass doesn't recognize %j or %z, even though the runtime does.
+        /wd6285 # (<non-zero constant> || <non-zero constant>) is always true.
+        /wd6297 # 32-bit value is shifted then cast to 64-bits. The places this occurs never use more than 32 bits.
+        /wd6308 # Realloc might return null pointer: assigning null pointer to '<name>', which is passed as an argument to 'realloc', will cause the original memory to leak.
+        /wd6326 # Potential comparison of a constant with another constant.
+        /wd6330 # Unsigned/signed mismatch when passed as a parameter.
+        /wd6340 # Mismatch on sign when passed as format string value.
+        /wd6387 # '<value>' could be '0': This does not adhere to the specification for a function.
+        /wd28182 # Dereferencing NULL pointer. '<value>' contains the same NULL value as '<expression>'.
+        /wd28251 # Inconsistent annotation for function. This is because we only annotate the declaration and not the definition.
+        /wd28278 # Function appears with no prototype in scope.
+      >
+  )
+
+  # And the extra defines:
+  target_compile_definitions(${THETARGET}
+    PUBLIC
+      NOMINMAX # This is needed because, for some absurd reason, one of the windows headers tries to define "min" and "max" as macros, which messes up most uses of std::numeric_limits.
+      _CRT_NONSTDC_NO_WARNINGS # Don't deprecate posix names of functions.
+      _CRT_SECURE_NO_WARNINGS # Don't deprecate the non _s versions of various standard library functions, because safety is for chumps.
+      _SCL_SECURE_NO_WARNINGS # Don't deprecate the non _s versions of various standard library functions, because safety is for chumps.
+      
+      _STL_EXTRA_DISABLED_WARNINGS=4774\ 4987
+
+      $<$<BOOL:${MSVC_ENABLE_CPP_LATEST}>:"_HAS_AUTO_PTR_ETC=1"> # We're building in C++ 17 or greater mode, but certain dependencies (Boost) still have dependencies on unary_function and binary_function, so we have to make sure not to remove them.
+      $<$<BOOL:${MSVC_ENABLE_LEAN_AND_MEAN_WINDOWS}>:"WIN32_LEAN_AND_MEAN"> # Don't include most of Windows.h
+  )
+
+  # Ignore a warning about an object file not defining any symbols,
+  # these are known, and we don't care.
+  set_property(TARGET ${THETARGET} APPEND_STRING PROPERTY STATIC_LIBRARY_FLAGS " /ignore:4221")
+
+  # The options to pass to the linker:
+  set_property(TARGET ${THETARGET} APPEND_STRING PROPERTY LINK_FLAGS_DEBUG " /INCREMENTAL") # Do incremental linking.
+  if (NOT $<TARGET_PROPERTY:${THETARGET},TYPE> STREQUAL "STATIC_LIBRARY")
+    set_property(TARGET ${THETARGET} APPEND_STRING PROPERTY LINK_FLAGS_DEBUG " /OPT:NOREF") # No unreferenced data elimination.
+    set_property(TARGET ${THETARGET} APPEND_STRING PROPERTY LINK_FLAGS_DEBUG " /OPT:NOICF") # No Identical COMDAT folding.
+
+    set_property(TARGET ${THETARGET} APPEND_STRING PROPERTY LINK_FLAGS_RELEASE " /OPT:REF") # Remove unreferenced functions and data.
+    set_property(TARGET ${THETARGET} APPEND_STRING PROPERTY LINK_FLAGS_RELEASE " /OPT:ICF") # Identical COMDAT folding.
+  endif()
+
+  if (MSVC_ENABLE_FAST_LINK)
+    set_property(TARGET ${THETARGET} APPEND_STRING PROPERTY LINK_FLAGS_DEBUG " /DEBUG:FASTLINK") # Generate a partial PDB file that simply references the original object and library files.
+  endif()
+
+  # Add /GL to the compiler, and /LTCG to the linker
+  # if link time code generation is enabled.
+  if (MSVC_ENABLE_LTCG)
+    set_property(TARGET ${THETARGET} APPEND_STRING PROPERTY LINK_FLAGS_RELEASE " /LTCG")
+  endif()
+endfunction()