Folly: Facebook Open-source Library
-----------------------------------

[![Build Status](https://travis-ci.org/facebook/folly.svg?branch=master)](https://travis-ci.org/facebook/folly)

### What is `folly`?

<<<<<<< HEAD
<img src="static/img/Folly-Logo.svg" alt="Logo Folly" width="15%" align="right" />
=======
<img src="static/logo.svg" alt="Logo Folly" width="15%" align="right" />
>>>>>>> 7aae308f

Folly (acronymed loosely after Facebook Open Source Library) is a
library of C++14 components designed with practicality and efficiency
in mind. **Folly contains a variety of core library components used extensively
at Facebook**. In particular, it's often a dependency of Facebook's other
open source C++ efforts and place where those projects can share code.

It complements (as opposed to competing against) offerings
such as Boost and of course `std`. In fact, we embark on defining our
own component only when something we need is either not available, or
does not meet the needed performance profile. We endeavor to remove
things from folly if or when `std` or Boost obsoletes them.

Performance concerns permeate much of Folly, sometimes leading to
designs that are more idiosyncratic than they would otherwise be (see
e.g. `PackedSyncPtr.h`, `SmallLocks.h`). Good performance at large
scale is a unifying theme in all of Folly.

### Logical Design

Folly is a collection of relatively independent components, some as
simple as a few symbols. There is no restriction on internal
dependencies, meaning that a given folly module may use any other
folly components.

All symbols are defined in the top-level namespace `folly`, except of
course macros. Macro names are ALL_UPPERCASE and should be prefixed
with `FOLLY_`. Namespace `folly` defines other internal namespaces
such as `internal` or `detail`. User code should not depend on symbols
in those namespaces.

Folly has an `experimental` directory as well. This designation connotes
primarily that we feel the API may change heavily over time. This code,
typically, is still in heavy use and is well tested.

### Physical Design

At the top level Folly uses the classic "stuttering" scheme
`folly/folly` used by Boost and others. The first directory serves as
an installation root of the library (with possible versioning a la
`folly-1.0/`), and the second is to distinguish the library when
including files, e.g. `#include <folly/FBString.h>`.

The directory structure is flat (mimicking the namespace structure),
i.e. we don't have an elaborate directory hierarchy (it is possible
this will change in future versions). The subdirectory `experimental`
contains files that are used inside folly and possibly at Facebook but
not considered stable enough for client use. Your code should not use
files in `folly/experimental` lest it may break when you update Folly.

The `folly/folly/test` subdirectory includes the unittests for all
components, usually named `ComponentXyzTest.cpp` for each
`ComponentXyz.*`. The `folly/folly/docs` directory contains
documentation.

### What's in it?

Because of folly's fairly flat structure, the best way to see what's in it
is to look at the headers in [top level `folly/` directory](https://github.com/facebook/folly/tree/master/folly). You can also
check the [`docs` folder](folly/docs) for documentation, starting with the
[overview](folly/docs/Overview.md).

Folly is published on GitHub at https://github.com/facebook/folly

### Build Notes

#### Dependencies

folly supports gcc (5.1+), clang, or MSVC. It should run on Linux (x86-32,
x86-64, and ARM), iOS, macOS, and Windows (x86-64). The CMake build is only
tested on some of these platforms; at a minimum, we aim to support macOS and
Linux (on the latest Ubuntu LTS release or newer.)

folly requires a version of boost compiled with C++14 support.

googletest is required to build and run folly's tests.  You can download
it from https://github.com/google/googletest/archive/release-1.8.0.tar.gz
The following commands can be used to download and install it:

```
wget https://github.com/google/googletest/archive/release-1.8.0.tar.gz && \
tar zxf release-1.8.0.tar.gz && \
rm -f release-1.8.0.tar.gz && \
cd googletest-release-1.8.0 && \
cmake . && \
make && \
make install
```

#### Finding dependencies in non-default locations

If you have boost, gtest, or other dependencies installed in a non-default
location, you can use the `CMAKE_INCLUDE_PATH` and `CMAKE_LIBRARY_PATH`
variables to make CMAKE look also look for header files and libraries in
non-standard locations.  For example, to also search the directories
`/alt/include/path1` and `/alt/include/path2` for header files and the
directories `/alt/lib/path1` and `/alt/lib/path2` for libraries, you can invoke
`cmake` as follows:

```
cmake \
  -DCMAKE_INCLUDE_PATH=/alt/include/path1:/alt/include/path2 \
  -DCMAKE_LIBRARY_PATH=/alt/lib/path1:/alt/lib/path2 ...
```

#### Building tests

By default, building the tests is disabled as part of the CMake `all` target.
To build the tests, specify `-DBUILD_TESTS=ON` to CMake at configure time.

#### Ubuntu 16.04 LTS

The following packages are required (feel free to cut and paste the apt-get
command below):

```
sudo apt-get install \
    g++ \
    cmake \
    libboost-all-dev \
    libevent-dev \
    libdouble-conversion-dev \
    libgoogle-glog-dev \
    libgflags-dev \
    libiberty-dev \
    liblz4-dev \
    liblzma-dev \
    libsnappy-dev \
    make \
    zlib1g-dev \
    binutils-dev \
    libjemalloc-dev \
    libssl-dev \
    pkg-config \
    libunwind-dev
```

Folly relies on [fmt](https://github.com/fmtlib/fmt) which needs to be installed from source.
The following commands will download, compile, and install fmt.

```
git clone https://github.com/fmtlib/fmt.git && cd fmt

mkdir _build && cd _build
cmake ..

make -j$(nproc)
sudo make install
```

If advanced debugging functionality is required, use:

```
sudo apt-get install \
    libunwind8-dev \
    libelf-dev \
    libdwarf-dev
```

In the folly directory (e.g. the checkout root or the archive unpack root), run:
```
  mkdir _build && cd _build
  cmake ..
  make -j $(nproc)
  make install # with either sudo or DESTDIR as necessary
```

#### OS X (Homebrew)

folly is available as a Formula and releases may be built via `brew install folly`.

You may also use `folly/build/bootstrap-osx-homebrew.sh` to build against `master`:

```
  ./folly/build/bootstrap-osx-homebrew.sh
```

This will create a build directory `_build` in the top-level.

#### OS X (MacPorts)

Install the required packages from MacPorts:

```
  sudo port install \
    boost \
    cmake \
    gflags \
    git \
    google-glog \
    libevent \
    libtool \
    lz4 \
    lzma \
    openssl \
    snappy \
    xz \
    zlib
```

Download and install double-conversion:

```
  git clone https://github.com/google/double-conversion.git
  cd double-conversion
  cmake -DBUILD_SHARED_LIBS=ON .
  make
  sudo make install
```

Download and install folly with the parameters listed below:

```
  git clone https://github.com/facebook/folly.git
  cd folly
  mkdir _build
  cd _build
  cmake ..
  make
  sudo make install
```

#### Windows (Vcpkg)

folly is available in [Vcpkg](https://github.com/Microsoft/vcpkg#vcpkg) and releases may be built via `vcpkg install folly:x64-windows`.

You may also use `vcpkg install folly:x64-windows --head` to build against `master`.

#### Other Linux distributions

- double-conversion (https://github.com/google/double-conversion)

  Download and build double-conversion.
  You may need to tell cmake where to find it.

  [double-conversion/] `ln -s src double-conversion`

  [folly/] `mkdir build && cd build`
  [folly/build/] `cmake "-DCMAKE_INCLUDE_PATH=$DOUBLE_CONVERSION_HOME/include" "-DCMAKE_LIBRARY_PATH=$DOUBLE_CONVERSION_HOME/lib" ..`

  [folly/build/] `make`

- additional platform specific dependencies:

  Fedora >= 21 64-bit (last tested on Fedora 28 64-bit)
    - gcc
    - gcc-c++
    - cmake
    - automake
    - boost-devel
    - libtool
    - lz4-devel
    - lzma-devel
    - snappy-devel
    - zlib-devel
    - glog-devel
    - gflags-devel
    - scons
    - double-conversion-devel
    - openssl-devel
    - libevent-devel
    - fmt-devel
    - libsodium-devel
    
  Optional
    - libdwarf-devel
    - elfutils-libelf-devel
    - libunwind-devel<|MERGE_RESOLUTION|>--- conflicted
+++ resolved
@@ -5,11 +5,7 @@
 
 ### What is `folly`?
 
-<<<<<<< HEAD
 <img src="static/img/Folly-Logo.svg" alt="Logo Folly" width="15%" align="right" />
-=======
-<img src="static/logo.svg" alt="Logo Folly" width="15%" align="right" />
->>>>>>> 7aae308f
 
 Folly (acronymed loosely after Facebook Open Source Library) is a
 library of C++14 components designed with practicality and efficiency
